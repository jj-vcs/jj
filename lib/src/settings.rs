--- conflicted
+++ resolved
@@ -79,7 +79,6 @@
     }
 }
 
-<<<<<<< HEAD
 impl Default for GitSettings {
     fn default() -> Self {
         Self {
@@ -93,8 +92,6 @@
     }
 }
 
-=======
->>>>>>> ac470427
 /// Commit signing settings, describes how to and if to sign commits.
 #[derive(Debug, Clone)]
 pub struct SignSettings {
